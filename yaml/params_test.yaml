--- conflicted
+++ resolved
@@ -1,29 +1,21 @@
 sampled_pars:
     g1:
-<<<<<<< HEAD
         fid: 0.05
-=======
-        fid: 0.0
->>>>>>> 1fb0252b
         min: -1.0
         max: 1.0
         order: 1
     g2:
-<<<<<<< HEAD
         fid: 0.05
-=======
-        fid: 0.0
->>>>>>> 1fb0252b
         min: -1.0
         max: 1.0
         order: 2
     theta_int:
-        fid: 0.7954
+        fid: 0.0
         min: -1.5708
         max:  1.5708
         order: 3
     sini:
-        fid: 0.5
+        fid: 0.2
         min: 0.0
         max: 1.0
         order: 4
@@ -33,8 +25,8 @@
         std:  20.0
         order: 5
     vcirc:
-        fid: 200.0
-        mean: 200.0
+        fid: 5000.0
+        mean: 5000.0
         std: 10.0
         order: 6
     rscale:
@@ -51,13 +43,9 @@
 # this meta-grid, then observed data will be interpolated from that. 
 
 model_dimension:
-    Nx: 24
-    Ny: 24
-<<<<<<< HEAD
+    Nx: 32
+    Ny: 32
     scale: 0.11 # arcsec
-=======
-    scale: 0.1 # arcsec
->>>>>>> 1fb0252b
     lambda_range: [1275., 1350.]
     lambda_res: 1. # nm
     lambda_unit: nm
@@ -84,15 +72,15 @@
     z: 1.0
     wave_range: [500., 3000.] # nm
     # obs-frame continuum normalization (nm, erg/s/cm2/nm)
-    obs_cont_norm: [400, 1.0e-17]
+    obs_cont_norm: [400, 1.0e-19]
     # a dict of line names and obs-frame flux values (erg/s/cm2)
     lines:
-        Halpha: 5.0e-15
+        Halpha: 5.0e-14
         OII: [1.0e-15, 1.2e-15]
         OIII: [1.0e-15, 1.2e-15]
     # intrinsic linewidth in nm
     line_sigma_int:
-        Halpha: 3.0
+        Halpha: 1.0
         OII: [2.0, 2.0]
         OIII: [3.0, 3.0]
 
@@ -104,46 +92,38 @@
 # observation-wise parameters.
 # TODO: maybe think about more flexible way to describe dispersion
 observations:
-    number_of_observations: 3
-    obs_1:
-        # Roman WFI/GRISM observation, roll angle 1
-        inst_name: Roman/WFI
-        type: grism
-        bandpass: ../data/Bandpass/Roman/WFI_Grism_1stOrder.dat
-<<<<<<< HEAD
-        Nx: 64
-=======
-        Nx: 32
->>>>>>> 1fb0252b
-        Ny: 32
-        pixel_scale: 0.11 # arcsec
-        R_spec: 461.0 # at 1 micron
-        # can be 'airy'/'moffat'/'kolmogorov'/'vonkarman'/'opticalpsf'
-        psf_type: airy
-        # pass the needed params to build PSF model here
-        # in case of airy, we don't need any params
-        psf_kwargs:
-            fwhm: 0.13 # arcsec
-        disp_ang: 0.0 # radian
-        offset: -1210 # pix
-        diameter: 240 # cm
-        exp_time: 300. # seconds
-        gain: 1.
-        noise:
-            type: ccd
-            sky_level: 0.78
-            read_noise: 8.5
+    number_of_observations: 2
+    #obs_1:
+    #    # Roman WFI/GRISM observation, roll angle 1
+    #    inst_name: Roman/WFI
+    #    type: grism
+    #    bandpass: ../data/Bandpass/Roman/WFI_Grism_1stOrder.dat
+    #    Nx: 32
+    #    Ny: 32
+    #    pixel_scale: 0.11 # arcsec
+    #    R_spec: 461.0 # at 1 micron
+    #    # can be 'airy'/'moffat'/'kolmogorov'/'vonkarman'/'opticalpsf'
+    #    psf_type: airy
+    #    # pass the needed params to build PSF model here
+    #    # in case of airy, we don't need any params
+    #    psf_kwargs:
+    #        fwhm: 0.13 # arcsec
+    #    disp_ang: 0.0 # radian
+    #    offset: -1210 # pix
+    #    diameter: 240 # cm
+    #    exp_time: 300. # seconds
+    #    gain: 1.
+    #    noise:
+    #        type: none
+    #        sky_level: 0.78
+    #        read_noise: 8.5
      
-    obs_2: # Roman WFI/GRISM observation, roll angle 2
+    obs_1: # Roman WFI/GRISM observation, roll angle 2
         inst_name: Roman/WFI
         type: grism
         bandpass: ../data/Bandpass/Roman/WFI_Grism_1stOrder.dat
         Nx: 32              # number of pixels
-<<<<<<< HEAD
-        Ny: 64
-=======
         Ny: 32
->>>>>>> 1fb0252b
         pixel_scale: 0.11      # arcsec
         R_spec: 461            # at 1 micron
         psf_type: airy
@@ -155,16 +135,16 @@
         exp_time: 300. # seconds
         gain: 1.
         noise:
-            type: ccd
+            type: none
             sky_level: 0.78
             read_noise: 8.5
 
-    obs_3: # Roman WFI/Photometry image observation, H band
+    obs_2: # Roman WFI/Photometry image observation, H band
         inst_name: Roman/WFI
         type: photometry
         bandpass: ../data/Bandpass/Roman/WFI_F129.dat
-        Nx: 24 # number of pixels
-        Ny: 24 
+        Nx: 32 # number of pixels
+        Ny: 32 
         pixel_scale: 0.11 # arcsec
         psf_type: airy
         psf_kwargs:
@@ -173,7 +153,7 @@
         exp_time: 300. # seconds
         gain: 1.
         noise:
-            type: ccd
+            type: none
             sky_level: 0.78
             read_noise: 8.5
 
